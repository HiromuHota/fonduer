
[Unreleased]
------------

Added
^^^^^

* `@j-rausch`_: Added alpha spacy support for Japanese tokenizer.
* `@senwu`_: Add sparse logistic regression support.
* `@j-rausch`_: Added unit tests for changed lingual parsing pipeline.
* `@senwu`_: Support Python 3.7.
* `@lukehsiao`_: Allow user to change featurization settings by providing
  ``.fonduer-config.yaml`` in their project.
* `@lukehsiao`_: Add a new Mention object, and have Candidate objects be
  composed of Mention objects, rather than directly of Spans. This allows a
  single Mention to be reused in multiple relations.
* `@lukehsiao`_: Improved connection-string validation for the Meta class.
* `@lukehsiao`_: Add unit test for Meta class.
* `@lukehsiao`_: Enforce flake8 checks on tests directory.

Changed
^^^^^^^
<<<<<<< HEAD
* `@lukehsiao`_: Rename ``BatchLabelAnnotator`` to ``Labeler`` and
  ``BatchFeatureAnnotator`` to ``Featurizer``. The classes now support multiple
  relations.
=======

* `@j-rausch`_: Made spacy tokenizer to default tokenizer, as long as there
  is (alpha) support for the chosen language. ```lingual``` argument now
  specifies whether additional spacy NLP processing shall be performed. 
>>>>>>> 9be784b4
* `@senwu`_: Reorganize the disc model structure.
  (`#126 <https://github.com/HazyResearch/fonduer/pull/126>`_)
* `@lukehsiao`_: Add ``session`` and ``parallelism`` as a parameter to all UDF
  classes.
* `@j-rausch`_: Speed-up of ``spacy_parser``. We split the lingual parsing
  pipeline into two stages. First, we parse structure and gather all
  sentences for a document. Then, we merge and feed all sentences per
  document into the spacy NLP pipeline for more efficient processing.
* `@j-rausch`_: Sentence splitting in lingual mode is now performed by
  spacy's sentencizer instead of the dependency parser. This can lead to
  variations in sentence segmentation and tokenization.
* `@j-rausch`_: Added ``language`` argument to ``Parser`` for specification
  of language used by ``spacy_parser``. E.g. ``language='en'```.
* `@senwu`_: Change weak supervision learning framework from numbskull to
  `MeTaL <https://github.com/HazyResearch/metal>_`.
  (`#119 <https://github.com/HazyResearch/fonduer/pull/119>`_)
* `@senwu`_: Change learning framework from Tensorflow to PyTorch.
  (`#115 <https://github.com/HazyResearch/fonduer/pull/115>`_)
* `@lukehsiao`_: Blacklist <script> nodes by default when parsing HTML docs.
* `@lukehsiao`_: Reorganize ReadTheDocs structure to mirror the repository
  structure. Now, each pipeline phase's user-facing API is clearly shown.
* `@lukehsiao`_: Rather than importing ambiguously from ``fonduer`` directly,
  disperse imports into their respective pipeline phases. This eliminates
  circular dependencies, and makes imports more explicit and clearer to the
  user where each import is originating from.
* `@lukehsiao`_: Provide debug logging of external subprocess calls.
* `@lukehsiao`_: Use ``tdqm`` for progress bar (including multiprocessing).
* `@lukehsiao`_: Set the default PostgreSQL client encoding to "utf8".
* `@lukehsiao`_: Organize documentation for ``data_model_utils`` by modality.
  (`#85 <https://github.com/HazyResearch/fonduer/pull/85>`_)
* `@lukehsiao`_: Change ``lf_helpers`` to ``data_model_utils``, since they can
  be applied more generally to throttlers or used for error analysis, and are
  not limited to just being used in labeling functions.
* `@lukehsiao`_: Update the CHANGELOG to start following `KeepAChangelog
  <https://keepachangelog.com/en/1.0.0/>`_ conventions.

Removed
^^^^^^^
* `@lukehsiao`_: Remove reduce option for UDFs, which were never used.
* `@lukehsiao`_: Remove get parent/children/sentence generator from Context.
  (`#87 <https://github.com/HazyResearch/fonduer/pull/87>`_)
* `@lukehsiao`_: Remove dependency on ``pdftotree``, which is currently unused.

Fixed
^^^^^
* `@HiromuHota`_: Fixed bug with Ngram splitting and empty TemporarySpans.
  (`#108 <https://github.com/HazyResearch/fonduer/pull/108>`_,
  `#112 <https://github.com/HazyResearch/fonduer/pull/112>`_)
* `@lukehsiao`_: Fixed PDF path validation when using ``visual=True`` during
  parsing.
* `@lukehsiao`_: Fix Meta bug which would not switch databases when init() was
  called with a new connection string.

.. note::
    With the addition of Mentions, the process of Candidate extraction has
    changed. In Fonduer v0.2.3, Candidate extraction was as follows:

    .. code:: python

        candidate_extractor = CandidateExtractor(PartAttr,
                                [part_ngrams, attr_ngrams],
                                [part_matcher, attr_matcher],
                                candidate_filter=candidate_filter)

        candidate_extractor.apply(docs, split=0, parallelism=PARALLEL)

    With this release, you will now first extract Mentions and then extract
    Candidates based on those Mentions:

    .. code:: python

        # Mention Extraction
        part_ngrams = MentionNgramsPart(parts_by_doc=None, n_max=3)
        temp_ngrams = MentionNgramsTemp(n_max=2)
        volt_ngrams = MentionNgramsVolt(n_max=1)

        Part = mention_subclass("Part")
        Temp = mention_subclass("Temp")
        Volt = mention_subclass("Volt")
        mention_extractor = MentionExtractor(
            session,
            [Part, Temp, Volt],
            [part_ngrams, temp_ngrams, volt_ngrams],
            [part_matcher, temp_matcher, volt_matcher],
        )
        mention_extractor.apply(docs, split=0, parallelism=PARALLEL)

        # Candidate Extraction
        PartTemp = candidate_subclass("PartTemp", [Part, Temp])
        PartVolt = candidate_subclass("PartVolt", [Part, Volt])

        candidate_extractor = CandidateExtractor(
            session,
            [PartTemp, PartVolt],
            throttlers=[temp_throttler, volt_throttler]
        )

        candidate_extractor.apply(docs, split=0, parallelism=PARALLEL)

    Furthermore, because Candidates are now composed of Mentions rather than
    directly of Spans, to get the Span object from a mention, use the ``.span``
    attribute of a Mention.

.. note::
    Fonduer has been reorganized to require more explicit import syntax. In
    Fonduer v0.2.3, nearly everything was imported directly from fonduer:

    .. code:: python

        from fonduer import (
            CandidateExtractor,
            DictionaryMatch,
            Document,
            FeatureAnnotator,
            GenerativeModel,
            HTMLDocPreprocessor,
            Intersect,
            LabelAnnotator,
            LambdaFunctionMatcher,
            MentionExtractor,
            Meta,
            Parser,
            RegexMatchSpan,
            Sentence,
            SparseLogisticRegression,
            Union,
            candidate_subclass,
            load_gold_labels,
            mention_subclass,
        )

    With this release, you will now import from each pipeline phase. This makes
    imports more explicit and allows you to more clearly see which pipeline
    phase each import is associated with:

    .. code:: python

        from fonduer import Meta
        from fonduer.candidates import CandidateExtractor, MentionExtractor
        from fonduer.candidates.matchers import (
            DictionaryMatch,
            Intersect,
            LambdaFunctionMatcher,
            RegexMatchSpan,
            Union,
        )
        from fonduer.candidates.models import candidate_subclass, mention_subclass
        from fonduer.features import Featurizer
        from fonduer.learning import GenerativeModel, SparseLogisticRegression
        from fonduer.parser import Parser
        from fonduer.parser.models import Document, Sentence
        from fonduer.parser.preprocessors import HTMLDocPreprocessor
        from fonduer.supervision import Labeler, load_gold_labels


[0.2.3] - 2018-07-23
--------------------

* `@lukehsiao`_: Support Figures nested in Cell contexts and Paragraphs in
  Figure contexts.
  (`#84 <https://github.com/HazyResearch/fonduer/pull/84>`_)

[0.2.2] - 2018-07-22
--------------------

.. note::
    Version 0.2.0 and 0.2.1 had to be skipped due to errors in uploading those
    versions to PyPi. Consequently, v0.2.2 is the version directly after
    v0.1.8.

.. warning::
    This release is NOT backwards compatable with v0.1.8. The code has now been
    refactored into submodules, where each submodule corresponds with a phase
    of the Fonduer pipeline. Consequently, you may need to adjust the paths
    of your imports from Fonduer.

* `@lukehsiao`_: Remove the futures imports, truly making Fonduer Python 3
  only. Also reorganize the codebase into submodules for each pipeline phase.
  (`#59 <https://github.com/HazyResearch/fonduer/pull/59>`_)
* `@lukehsiao`_: Split models and preprocessors into individual files.
  (`#60 <https://github.com/HazyResearch/fonduer/pull/60>`_,
  `#64 <https://github.com/HazyResearch/fonduer/pull/64>`_)
* `@senwu`_: Add branding, OSX tests.
  (`#61 <https://github.com/HazyResearch/fonduer/pull/61>`_,
  `#62 <https://github.com/HazyResearch/fonduer/pull/62>`_)
* `@lukehsiao`_: Rename to Phrase to Sentence.
  (`#72 <https://github.com/HazyResearch/fonduer/pull/72>`_)
* `@lukehsiao`_: Update the Data Model to include Caption, Section, Paragraph.
  (`#76 <https://github.com/HazyResearch/fonduer/pull/76>`_,
  `#77 <https://github.com/HazyResearch/fonduer/pull/77>`_,
  `#78 <https://github.com/HazyResearch/fonduer/pull/78>`_)
* `@senwu`_: Split up lf_helpers into separate files for each modality.
  (`#81 <https://github.com/HazyResearch/fonduer/pull/81>`_)
* A variety of small bugfixes and code cleanup.
  (`view milestone <https://github.com/HazyResearch/fonduer/milestone/8>`_)

[0.1.8] - 2018-06-01
--------------------

* `@senwu`_: Remove the Viewer, which is unused in Fonduer
  (`#55 <https://github.com/HazyResearch/fonduer/pull/55>`_)
* `@senwu`_: Fix SimpleTokenizer for lingual features are disabled
  (`#53 <https://github.com/HazyResearch/fonduer/pull/53>`_)
* `@prabh06`_: Extend styles parsing and add regex search
  (`#52 <https://github.com/HazyResearch/fonduer/pull/52>`_)
* `@lukehsiao`_: Remove unnecessary encoding in __repr__
  (`#50 <https://github.com/HazyResearch/fonduer/pull/50>`_)
* `@lukehsiao`_: Fix LocationMatch NER tags for spaCy
  (`#50 <https://github.com/HazyResearch/fonduer/pull/50>`_)

[0.1.7] - 2018-04-04
--------------------

.. warning::
    This release is NOT backwards compatable with v0.1.6. Specifically, the
    ``snorkel`` submodule in fonduer has been removed. Any previous imports of
    the form:

    .. code:: python

        from fonduer.snorkel._ import _

    Should drop the ``snorkel`` submodule:

    .. code:: python

        from fonduer._ import _

.. tip::
    To leverage the logging output of Fonduer, such as in a Jupyter Notebook,
    you can configure a logger in your application:

    .. code:: python

        import logging

        logging.basicConfig(stream=sys.stdout, format='[%(levelname)s] %(name)s - %(message)s')
        log = logging.getLogger('fonduer')
        log.setLevel(logging.INFO)


* `@lukehsiao`_: Remove SQLite code, switch to logging, and absorb snorkel
  codebase directly into the fonduer package for simplicity
  (`#44 <https://github.com/HazyResearch/fonduer/pull/44>`_)
* `@lukehsiao`_: Add lf_helpers to ReadTheDocs
  (`#42 <https://github.com/HazyResearch/fonduer/pull/42>`_)
* `@lukehsiao`_: Remove unused package dependencies
  (`#41 <https://github.com/HazyResearch/fonduer/pull/41>`_)

[0.1.6] - 2018-03-31
--------------------

* `@senwu`_: Fix support for providing a PostgreSQL username and password as
  part of the connection string provided to Meta.init()
  (`#40 <https://github.com/HazyResearch/fonduer/pull/40>`_)
* `@lukehsiao`_: Switch README from Markdown to reStructuredText

[0.1.5] - 2018-03-31
--------------------
.. warning::
    This release is NOT backwards compatable with v0.1.4. Specifically, in order
    to initialize a session with postgresql, you no longer do

    .. code:: python

        os.environ['SNORKELDB'] = 'postgres://localhost:5432/' + DBNAME
        from fonduer import SnorkelSession
        session = SnorkelSession()

    which had the side-effects of manipulating your database tables on import
    (or creating a ``snorkel.db`` file if you forgot to set the environment
    variable). Now, you use the Meta class to initialize your session:

    .. code:: python

        from fonduer import Meta
        session = Meta.init("postgres://localhost:5432/" + DBNAME).Session()

    No side-effects occur until ``Meta`` is initialized.

* `@lukehsiao`_: Remove reliance on environment vars and remove side-effects of
  importing fonduer (`#36 <https://github.com/HazyResearch/fonduer/pull/36>`_)
* `@lukehsiao`_: Bring codebase in PEP8 compliance and add automatic code-style
  checks (`#37 <https://github.com/HazyResearch/fonduer/pull/37>`_)

[0.1.4] - 2018-03-30
--------------------

* `@lukehsiao`_: Separate tutorials into their own repo (`#31
  <https://github.com/HazyResearch/fonduer/pull/31>`_)

[0.1.3] - 2018-03-29
--------------------

Minor hotfix to the README formatting for PyPi.

[0.1.2] - 2018-03-29
--------------------

* `@lukehsiao`_: Deploy Fonduer to PyPi using Travis-CI


..
  For convenience, all username links for contributors can be listed here

.. _@lukehsiao: https://github.com/lukehsiao
.. _@senwu: https://github.com/senwu
.. _@prabh06: https://github.com/Prabh06
.. _@HiromuHota: https://github.com/HiromuHota
.. _@j-rausch: https://github.com/j-rausch<|MERGE_RESOLUTION|>--- conflicted
+++ resolved
@@ -20,16 +20,12 @@
 
 Changed
 ^^^^^^^
-<<<<<<< HEAD
 * `@lukehsiao`_: Rename ``BatchLabelAnnotator`` to ``Labeler`` and
   ``BatchFeatureAnnotator`` to ``Featurizer``. The classes now support multiple
   relations.
-=======
-
 * `@j-rausch`_: Made spacy tokenizer to default tokenizer, as long as there
   is (alpha) support for the chosen language. ```lingual``` argument now
-  specifies whether additional spacy NLP processing shall be performed. 
->>>>>>> 9be784b4
+  specifies whether additional spacy NLP processing shall be performed.
 * `@senwu`_: Reorganize the disc model structure.
   (`#126 <https://github.com/HazyResearch/fonduer/pull/126>`_)
 * `@lukehsiao`_: Add ``session`` and ``parallelism`` as a parameter to all UDF
