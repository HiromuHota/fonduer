import itertools
import logging
import os
import re
import warnings
from builtins import range
from collections import defaultdict

import lxml.etree
import lxml.html

from fonduer.parser.models import (
    Caption,
    Cell,
    Context,
    Figure,
    Paragraph,
    Section,
    Sentence,
    Table,
    construct_stable_id,
)
from fonduer.parser.simple_tokenizer import SimpleTokenizer
from fonduer.parser.spacy_parser import Spacy
from fonduer.parser.visual_linker import VisualLinker
from fonduer.utils.udf import UDF, UDFRunner

logger = logging.getLogger(__name__)


class Parser(UDFRunner):
    def __init__(
        self,
        session,
        parallelism=None,
        structural=True,  # structural information
        blacklist=["style", "script"],  # ignore tag types, default: style, script
        flatten=["span", "br"],  # flatten tag types, default: span, br
        language="en",
        lingual=True,  # lingual information
        strip=True,
        replacements=[(u"[\u2010\u2011\u2012\u2013\u2014\u2212\uf02d]", "-")],
        tabular=True,  # tabular information
        visual=False,  # visual information
        pdf_path=None,
    ):
<<<<<<< HEAD
        """Initialize the Parser.

        :param session: The database session to use.
        :param parallelism: The number of processes to use in parallel. Default 1.
        :param structural: Whether to parse structural information from a DOM.
        :param blacklist: A list of tag types to ignore. Default ["style", "script"].
        :param flatten: A list of tag types to flatten. Default ["span", "br"]
        :param language: Which spaCy NLP language package. Default "en".
        :param lingual: Whether or not to include NLP information. Default True.
        :param strip: Whether or not to strip whitespace during parsing. Default True.
        :param replacements: A list of tuples where the regex string in the
            first position is replaced by the character in the second position.
            Default [(u"[\u2010\u2011\u2012\u2013\u2014\u2212\uf02d]", "-")].
        :param tabular: Whether to include tabular information in the parse.
        :param visual: Whether to include visual information in the parse.
            Requires PDFs for each input document.
        :param pdf_path: The path to the corresponding PDFs use for visual info.
        """

        # Use spaCy as our lingual parser
        self.lingual_parser = Spacy(language)

=======
>>>>>>> 9be784b4
        super(Parser, self).__init__(
            session,
            ParserUDF,
            parallelism=parallelism,
            structural=structural,
            blacklist=blacklist,
            flatten=flatten,
            lingual=lingual,
            strip=strip,
            replacements=replacements,
            tabular=tabular,
            visual=visual,
            pdf_path=pdf_path,
            language=language,
        )

    def clear(self, **kwargs):
        self.session.query(Context).delete()


class ParserUDF(UDF):
    def __init__(
        self,
        structural,
        blacklist,
        flatten,
        lingual,
        strip,
        replacements,
        tabular,
        visual,
        pdf_path,
        language,
        **kwargs
    ):
        """
        :param visual: boolean, if True visual features are used in the model
        :param pdf_path: directory where pdf are saved, if a pdf file is not
            found, it will be created from the html document and saved in that
            directory
        :param replacements: a list of (_pattern_, _replace_) tuples where
            _pattern_ isinstance a regex and _replace_ is a character string.
            All occurents of _pattern_ in the text will be replaced by
            _replace_.
        """
        super(ParserUDF, self).__init__(**kwargs)

        # structural (html) setup
        self.structural = structural
        self.blacklist = blacklist if isinstance(blacklist, list) else [blacklist]
        self.flatten = flatten if isinstance(flatten, list) else [flatten]

        # lingual setup
        self.language = language
        self.strip = strip
        self.replacements = []
        for (pattern, replace) in replacements:
            self.replacements.append((re.compile(pattern, flags=re.UNICODE), replace))

        self.lingual = lingual
        self.lingual_parser = Spacy(self.language)
        if self.lingual_parser.has_tokenizer_support():
            self.tokenize_and_split_sentences = self.lingual_parser.split_sentences
            self.lingual_parser.load_lang_model()
        else:
            self.tokenize_and_split_sentences = SimpleTokenizer().parse

        if self.lingual:
            if self.lingual_parser.has_NLP_support():
                self.enrich_tokenized_sentences_with_nlp = (
                    self.lingual_parser.enrich_sentences_with_NLP
                )
            else:
                logger.warning(
                    "Lingual mode will be turned off, "
                    "as spacy doesn't provide support for this "
                    "language ({})".format(self.language)
                )
                self.lingual = False

        # tabular setup
        self.tabular = tabular

        # visual setup
        self.visual = visual
        if self.visual:
            self.pdf_path = pdf_path
            self.vizlink = VisualLinker()

    def apply(self, x, **kwargs):
        # The document is the Document model. Text is string representation.
        document, text = x
        if self.visual:
            if not self.pdf_path:
                warnings.warn(
                    "Visual parsing failed: pdf_path is required. "
                    + "Proceeding without visual parsing.",
                    RuntimeWarning,
                )
                self.visual = False
                yield from self.parse(document, text)

            elif not self._valid_pdf(self.pdf_path, document.name):
                warnings.warn(
                    "Visual parse failed. {} not a PDF. {}".format(
                        self.pdf_path + document.name,
                        "Proceeding without visual parsing.",
                    ),
                    RuntimeWarning,
                )
                self.visual = False
                yield from self.parse(document, text)
            else:
                # Populate document.sentences
                for _ in self.parse(document, text):
                    pass
                # Add visual attributes
                yield from self.vizlink.parse_visual(
                    document.name, document.sentences, self.pdf_path
                )
        else:
            yield from self.parse(document, text)

    def _valid_pdf(self, path, filename):
        """Verify that the file exists and has a PDF extension."""
        # If path is file, but not PDF.
        if os.path.isfile(path) and path.lower().endswith(".pdf"):
            return True
        else:
            full_path = os.path.join(path, filename)
            if os.path.isfile(full_path) and full_path.lower().endswith(".pdf"):
                return True
            elif os.path.isfile(os.path.join(path, filename + ".pdf")):
                return True
            elif os.path.isfile(os.path.join(path, filename + ".PDF")):
                return True

        return False

    def _parse_table(self, node, state):
        """Parse a table node.

        :param node: The lxml table node to parse
        :param state: The global state necessary to place the node in context
            of the document as a whole.
        """
        if not self.tabular:
            logger.error("Called _parse_table without tabular activated.")
            return state

        if node.tag == "table":
            table_idx = state["table"]["idx"]
            stable_id = "{}::{}:{}".format(
                state["document"].name, "table", state["table"]["idx"]
            )
            # Create the Table in the DB
            parts = {}
            parts["document"] = state["document"]
            parts["stable_id"] = stable_id
            parts["position"] = table_idx
            parent = state["parent"][node]
            if isinstance(parent, Cell):
                parts["section"] = parent.table.section
            elif isinstance(parent, Section):
                parts["section"] = parent
            else:
                raise NotImplementedError("Table is not within a Section or Cell")

            state["context"][node] = Table(**parts)

            # Local state for each table. This is required to support nested
            # tables
            state["table"][table_idx] = {
                "grid": defaultdict(int),
                "cell_pos": 0,
                "row_idx": -1,
                "col_idx": 0,
            }

            # Increment table counter
            state["table"]["idx"] += 1

        elif node.tag == "tr":
            if not isinstance(state["parent"][node], Table):
                raise NotImplementedError("Table row parent must be a Table.")

            state["table"][state["parent"][node].position]["col_idx"] = 0
            state["table"][state["parent"][node].position]["row_idx"] += 1

        elif node.tag in ["td", "th"]:
            if not isinstance(state["parent"][node], Table):
                raise NotImplementedError("Cell parent must be a Table.")

            if not state["table"][state["parent"][node].position]["row_idx"] >= 0:
                raise NotImplementedError("Table cell encountered before a table row.")

            # calculate row_start/col_start
            while state["table"][state["parent"][node].position]["grid"][
                (
                    state["table"][state["parent"][node].position]["row_idx"],
                    state["table"][state["parent"][node].position]["col_idx"],
                )
            ]:  # while a cell on the grid is occupied, keep moving
                state["table"][state["parent"][node].position]["col_idx"] += 1
            col_start = state["table"][state["parent"][node].position]["col_idx"]
            row_start = state["table"][state["parent"][node].position]["row_idx"]

            # calculate row_end/col_end
            row_end = row_start
            if "rowspan" in node.attrib:
                row_end += int(node.get("rowspan")) - 1
            col_end = col_start
            if "colspan" in node.attrib:
                col_end += int(node.get("colspan")) - 1

            # update grid with occupied cells
            for r, c in itertools.product(
                list(range(row_start, row_end + 1)), list(range(col_start, col_end + 1))
            ):
                state["table"][state["parent"][node].position]["grid"][(r, c)] = 1

            # construct cell
            parts = defaultdict(list)
            parts["document"] = state["document"]
            parts["table"] = state["parent"][node]
            parts["row_start"] = row_start
            parts["row_end"] = row_end
            parts["col_start"] = col_start
            parts["col_end"] = col_end
            parts["position"] = state["table"][state["parent"][node].position][
                "cell_pos"
            ]
            stable_id = "{}::{}:{}:{}:{}".format(
                parts["document"].name,
                "cell",
                parts["table"].position,
                row_start,
                col_start,
            )
            parts["stable_id"] = stable_id
            # Create the Cell in the DB
            state["context"][node] = Cell(**parts)

            # Update position
            state["table"][state["parent"][node].position]["col_idx"] += 1
            state["table"][state["parent"][node].position]["cell_pos"] += 1

        return state

    def _parse_figure(self, node, state):
        """Parse the figure node.

        :param node: The lxml img node to parse
        :param state: The global state necessary to place the node in context
            of the document as a whole.
        """
        if node.tag not in ["img", "figure"]:
            return state

        # Process the figure
        stable_id = "{}::{}:{}".format(
            state["document"].name, "figure", state["figure"]["idx"]
        )

        # img within a Figure get's processed in the parent Figure
        if node.tag == "img" and isinstance(state["parent"][node], Figure):
            return state

        # NOTE: We currently do NOT support nested figures.
        parts = {}
        parent = state["parent"][node]
        if isinstance(parent, Section):
            parts["section"] = parent
        elif isinstance(parent, Cell):
            parts["section"] = parent.table.section
            parts["cell"] = parent
        else:
            logger.warning("Figure is nested within {}".format(state["parent"][node]))
            return state

        parts["document"] = state["document"]
        parts["stable_id"] = stable_id
        parts["position"] = state["figure"]["idx"]

        # If processing a raw img
        if node.tag == "img":
            # Create the Figure entry in the DB
            parts["url"] = node.get("src")
            state["context"][node] = Figure(**parts)
        elif node.tag == "figure":
            # Pull the image from a child img node, if one exists
            imgs = [child for child in node if child.tag == "img"]

            if len(imgs) > 1:
                logger.warning("Figure contains multiple images.")
                # Right now we don't support multiple URLs in the Figure context
                # As a workaround, just ignore the outer Figure and allow processing
                # of the individual images. We ignore the accompanying figcaption
                # by marking it as visited.
                captions = [child for child in node if child.tag == "figcaption"]
                state["visited"].update(captions)
                return state

            img = imgs[0]
            state["visited"].add(img)

            # Create the Figure entry in the DB
            parts["url"] = img.get("src")
            state["context"][node] = Figure(**parts)

        state["figure"]["idx"] += 1
        return state

    def _parse_sentence(self, paragraph, node, state):
        """Parse the Sentences of the node.

        :param node: The lxml node to parse
        :param state: The global state necessary to place the node in context
            of the document as a whole.
        """
        text = state["paragraph"]["text"]
        field = state["paragraph"]["field"]
        # Lingual Parse
        document = state["document"]
        for parts in self.tokenize_and_split_sentences(document, text):
            parts["document"] = document
            # NOTE: Why do we overwrite this from the spacy parse?
            parts["position"] = state["sentence"]["idx"]
            abs_sentence_offset_end = (
                state["sentence"]["abs_offset"]
                + parts["char_offsets"][-1]
                + len(parts["words"][-1])
            )
            parts["stable_id"] = construct_stable_id(
                document,
                "sentence",
                state["sentence"]["abs_offset"],
                abs_sentence_offset_end,
            )
            state["sentence"]["abs_offset"] = abs_sentence_offset_end
            if self.structural:
                context_node = node.getparent() if field == "tail" else node
                tree = lxml.etree.ElementTree(state["root"])
                parts["xpath"] = tree.getpath(context_node)
                parts["html_tag"] = context_node.tag
                parts["html_attrs"] = [
                    "=".join(x) for x in list(context_node.attrib.items())
                ]

                # Extending html style attribute with the styles
                # from inline style class for the element.
                cur_style_index = None
                for index, attr in enumerate(parts["html_attrs"]):
                    if attr.find("style") >= 0:
                        cur_style_index = index
                        break
                styles = state["root"].find("head").find("style")
                if styles is not None:
                    for x in list(context_node.attrib.items()):
                        if x[0] == "class":
                            exp = r"(." + x[1] + ")([\n\s\r]*)\{(.*?)\}"
                            r = re.compile(exp, re.DOTALL)
                            if r.search(styles.text) is not None:
                                if cur_style_index is not None:
                                    parts["html_attrs"][cur_style_index] += (
                                        r.search(styles.text)
                                        .group(3)
                                        .replace("\r", "")
                                        .replace("\n", "")
                                        .replace("\t", "")
                                    )
                                else:
                                    parts["html_attrs"].extend(
                                        [
                                            "style="
                                            + re.sub(
                                                r"\s{1,}",
                                                " ",
                                                r.search(styles.text)
                                                .group(3)
                                                .replace("\r", "")
                                                .replace("\n", "")
                                                .replace("\t", "")
                                                .strip(),
                                            )
                                        ]
                                    )
                            break
            if self.tabular:
                parts["position"] = state["sentence"]["idx"]

                # If tabular, consider own Context first in case a Cell
                # was just created. Otherwise, defer to the parent.
                parent = paragraph
                if isinstance(parent, Paragraph):
                    parts["section"] = parent.section
                    parts["paragraph"] = parent
                    if parent.cell:
                        parts["table"] = parent.cell.table
                        parts["cell"] = parent.cell
                        parts["row_start"] = parent.cell.row_start
                        parts["row_end"] = parent.cell.row_end
                        parts["col_start"] = parent.cell.col_start
                        parts["col_end"] = parent.cell.col_end
                else:
                    raise NotImplementedError("Sentence parent must be Paragraph.")
            yield Sentence(**parts)
            state["sentence"]["idx"] += 1

    def _parse_paragraph(self, node, state):
        """Parse a Paragraph of the node.

        A Paragraph is defined as

        :param node: The lxml node to parse
        :param state: The global state necessary to place the node in context
            of the document as a whole.
        """

        # Both Paragraphs will share the same parent
        parent = (
            state["context"][node]
            if node in state["context"]
            else state["parent"][node]
        )

        for field in ["text", "tail"]:
            text = getattr(node, field)
            text = text.strip() if text and self.strip else text

            # Skip if "" or None
            if not text:
                continue

            # Run RegEx replacements
            for (rgx, replace) in self.replacements:
                text = rgx.sub(replace, text)

            # Process the Paragraph
            stable_id = "{}::{}:{}".format(
                state["document"].name, "paragraph", state["paragraph"]["idx"]
            )
            parts = {}
            parts["stable_id"] = stable_id
            parts["document"] = state["document"]
            parts["position"] = state["paragraph"]["idx"]
            if isinstance(parent, Caption):
                if parent.table:
                    parts["section"] = parent.table.section
                elif parent.figure:
                    parts["section"] = parent.figure.section
                parts["caption"] = parent
            elif isinstance(parent, Cell):
                parts["section"] = parent.table.section
                parts["cell"] = parent
            elif isinstance(parent, Section):
                parts["section"] = parent
            elif isinstance(parent, Figure):  # occurs with text in the tail of an img
                parts["section"] = parent.section
            else:
                raise NotImplementedError(
                    (
                        'Para "{}" parent must be Section, Caption, or Cell, not {}'
                    ).format(text, parent)
                )

            # Create the Figure entry in the DB
            paragraph = Paragraph(**parts)

            state["paragraph"]["idx"] += 1

            state["paragraph"]["text"] = text
            state["paragraph"]["field"] = field

            yield from self._parse_sentence(paragraph, node, state)

    def _parse_section(self, node, state):
        """Parse a Section of the node.

        Note that this implementation currently just creates a single Section
        for a document.

        :param node: The lxml node to parse
        :param state: The global state necessary to place the node in context
            of the document as a whole.
        """
        if node.tag != "html":
            return state

        # Add a Section
        stable_id = "{}::{}:{}".format(
            state["document"].name, "section", state["section"]["idx"]
        )
        state["context"][node] = Section(
            document=state["document"],
            stable_id=stable_id,
            position=state["section"]["idx"],
        )
        state["section"]["idx"] += 1

        return state

    def _parse_caption(self, node, state):
        """Parse a Caption of the node.

        :param node: The lxml node to parse
        :param state: The global state necessary to place the node in context
            of the document as a whole.
        """
        if node.tag not in ["caption", "figcaption"]:  # captions used in Tables
            return state

        # Add a Caption
        parent = state["parent"][node]
        stable_id = "{}::{}:{}".format(
            state["document"].name, "caption", state["caption"]["idx"]
        )
        if isinstance(parent, Table):
            state["context"][node] = Caption(
                document=state["document"],
                table=parent,
                figure=None,
                stable_id=stable_id,
                position=state["caption"]["idx"],
            )
        elif isinstance(parent, Figure):
            state["context"][node] = Caption(
                document=state["document"],
                table=None,
                figure=parent,
                stable_id=stable_id,
                position=state["caption"]["idx"],
            )
        else:
            raise NotImplementedError("Caption must be a child of Table or Figure.")
        state["caption"]["idx"] += 1

        return state

    def _parse_node(self, node, state):
        """Entry point for parsing all node types.

        :param node: The lxml HTML node to parse
        :param state: The global state necessary to place the node in context
            of the document as a whole.
        :rtype: a *generator* of Sentences
        """
        # Processing on entry of node
        state = self._parse_section(node, state)

        state = self._parse_figure(node, state)

        if self.tabular:
            state = self._parse_table(node, state)

        state = self._parse_caption(node, state)

        yield from self._parse_paragraph(node, state)

    def parse(self, document, text):
        """Depth-first search over the provided tree.

        Implemented as an iterative procedure. The structure of the state
        needed to parse each node is also defined in this function.

        :param document: the Document context
        :param text: the structured text of the document (e.g. HTML)
        :rtype: a *generator* of Sentences.
        """
        stack = []

        root = lxml.html.fromstring(text)
        document.text = text

        # flattens children of node that are in the 'flatten' list
        if self.flatten:
            lxml.etree.strip_tags(root, self.flatten)

        # This dictionary contain the global state necessary to parse a
        # document and each context element. This reflects the relationships
        # defined in parser/models. This contains the state necessary to create
        # the respective Contexts within the document.
        state = {
            "visited": set(),
            "parent": {},  # map of parent[child] = node used to discover child
            "context": {},  # track the Context of each node (context['td'] = Cell)
            "root": root,
            "document": document,
            "section": {"idx": 0},
            "paragraph": {"idx": 0},
            "figure": {"idx": 0},
            "caption": {"idx": 0},
            "table": {"idx": 0},
            "sentence": {"idx": 0, "abs_offset": 0},
        }
        # NOTE: Currently the helper functions directly manipulate the state
        # rather than returning a modified copy.

        # Iterative Depth-First Search
        stack.append(root)
        state["parent"][root] = document
        state["context"][root] = document

        tokenized_sentences = []
        while stack:
            node = stack.pop()
            if node not in state["visited"]:
                state["visited"].add(node)  # mark as visited

                # Process
                if self.lingual:
                    tokenized_sentences += [y for y in self._parse_node(node, state)]
                else:
                    yield from self._parse_node(node, state)

                # NOTE: This reversed() order is to ensure that the iterative
                # DFS matches the order that would be produced by a recursive
                # DFS implementation.
                for child in reversed(node):
                    # Skip nodes that are comments or blacklisted
                    if child.tag is lxml.etree.Comment or (
                        self.blacklist and child.tag in self.blacklist
                    ):
                        continue

                    stack.append(child)

                    # store the parent of the node, which is either the parent
                    # Context, or if the parent did not create a Context, then
                    # use the node's parent Context.
                    state["parent"][child] = (
                        state["context"][node]
                        if node in state["context"]
                        else state["parent"][node]
                    )

        if self.lingual:
            yield from self.enrich_tokenized_sentences_with_nlp(tokenized_sentences)<|MERGE_RESOLUTION|>--- conflicted
+++ resolved
@@ -44,7 +44,6 @@
         visual=False,  # visual information
         pdf_path=None,
     ):
-<<<<<<< HEAD
         """Initialize the Parser.
 
         :param session: The database session to use.
@@ -63,12 +62,6 @@
             Requires PDFs for each input document.
         :param pdf_path: The path to the corresponding PDFs use for visual info.
         """
-
-        # Use spaCy as our lingual parser
-        self.lingual_parser = Spacy(language)
-
-=======
->>>>>>> 9be784b4
         super(Parser, self).__init__(
             session,
             ParserUDF,
